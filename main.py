# -*- coding: utf-8 -*-
<<<<<<< HEAD
"""CLI entry point orchestrating the Detilda pipeline."""
=======
"""CLI entry point for the refactored Detilda pipeline."""

>>>>>>> 6197670a
from __future__ import annotations

from pathlib import Path

<<<<<<< HEAD
from core import archive, assets, checker, cleaners, forms, inject, logger, refs, report
from core.config_loader import ConfigLoader
from core.utils import ensure_dir, get_elapsed_time, load_manifest

VERSION = "v4.5.0 LTS unified"


def _prompt(prompt: str) -> str:
    try:
        return input(prompt)
    except EOFError:
        return ""


def main() -> None:
    manifest = load_manifest()
    version = manifest.get("version", VERSION)
    workdir = ensure_dir(Path(manifest.get("paths", {}).get("workdir", "_workdir")))

    print(f"=== Detilda {version} ===")
    print(f"Рабочая папка: {workdir.resolve()}")
=======
from core.pipeline import DetildaPipeline
from core.utils import ensure_dir


def main() -> None:
    version = "v5.0 refactored"
    pipeline = DetildaPipeline(version)

    workdir = Path("./_workdir")
    ensure_dir(workdir)

    print(f"=== Detilda {version} ===")
    print(f"Рабочая папка: {workdir.resolve()}")

    archive_name = input("Введите имя архива в ./_workdir (например, projectXXXX.zip): ").strip()
    email = input("Введите e-mail для отправки формы (по умолчанию r@prororo.com): ").strip() or "r@prororo.com"
>>>>>>> 6197670a

    archive_name = _prompt("Введите имя архива в ./_workdir (например, projectXXXX.zip): ").strip()
    if not archive_name:
        print("❌ Имя архива не указано — завершение работы.")
        return

    email = _prompt("Введите e-mail для отправки формы (по умолчанию r@prororo.com): ").strip() or "r@prororo.com"

    archive_path = workdir / archive_name
    if not archive_path.exists():
        print(f"❌ Архив не найден: {archive_path}")
        return

<<<<<<< HEAD
    project_root = archive.unpack_archive(archive_path)
    if project_root is None:
        print("💥 Не удалось распаковать архив.")
        return

    logger.attach_to_project(project_root)
    loader = ConfigLoader(Path(__file__).resolve().parent)

    start = time.time()
    try:
        asset_result = assets.rename_and_cleanup_assets(project_root, loader)
        report.generate_intermediate_report(
            renamed=asset_result.stats.renamed,
            cleaned=0,
            fixed_links=0,
            broken_links=0,
        )

        clean_stats = cleaners.clean_text_files(project_root, loader)
        report.generate_intermediate_report(
            renamed=asset_result.stats.renamed,
            cleaned=clean_stats.updated,
            fixed_links=0,
            broken_links=0,
        )

        forms.generate_send_email_php(project_root, email)
        inject.inject_form_scripts(project_root, loader)

        fixed_links, broken_links = refs.update_all_refs_in_project(
            project_root, asset_result.rename_map, loader
        )

        link_check = checker.check_links(project_root, loader)

        exec_time = time.time() - start
        report.generate_final_report(
            project_root=project_root,
            renamed_count=asset_result.stats.renamed,
            warnings=link_check.broken,
            broken_links_fixed=fixed_links,
            broken_links_left=broken_links + link_check.broken,
            exec_time=exec_time,
        )

        logger.info("======================================")
        logger.info(f"🎯  Detilda {version} — обработка завершена")
        logger.info(f"📦 Переименовано ассетов: {asset_result.stats.renamed}")
        logger.info(f"🧹 Очищено файлов: {clean_stats.updated}")
        logger.info(
            f"🔗 Исправлено ссылок: {fixed_links} / Осталось битых: {broken_links + link_check.broken}"
        )
        logger.info(f"⚠️ Предупреждений: {link_check.broken}")
        logger.info(f"🕓 Время выполнения: {get_elapsed_time(start)}")
        logger.info("======================================")
        logger.ok(f"🎯 Detilda {version} — завершено успешно.")
    finally:
        logger.close()
=======
    try:
        pipeline.run(archive_path, email)
    except Exception as exc:
        print(f"💥 Ошибка выполнения: {exc}")
>>>>>>> 6197670a


if __name__ == "__main__":
    main()<|MERGE_RESOLUTION|>--- conflicted
+++ resolved
@@ -1,15 +1,9 @@
 # -*- coding: utf-8 -*-
-<<<<<<< HEAD
 """CLI entry point orchestrating the Detilda pipeline."""
-=======
-"""CLI entry point for the refactored Detilda pipeline."""
-
->>>>>>> 6197670a
 from __future__ import annotations
 
 from pathlib import Path
 
-<<<<<<< HEAD
 from core import archive, assets, checker, cleaners, forms, inject, logger, refs, report
 from core.config_loader import ConfigLoader
 from core.utils import ensure_dir, get_elapsed_time, load_manifest
@@ -31,24 +25,6 @@
 
     print(f"=== Detilda {version} ===")
     print(f"Рабочая папка: {workdir.resolve()}")
-=======
-from core.pipeline import DetildaPipeline
-from core.utils import ensure_dir
-
-
-def main() -> None:
-    version = "v5.0 refactored"
-    pipeline = DetildaPipeline(version)
-
-    workdir = Path("./_workdir")
-    ensure_dir(workdir)
-
-    print(f"=== Detilda {version} ===")
-    print(f"Рабочая папка: {workdir.resolve()}")
-
-    archive_name = input("Введите имя архива в ./_workdir (например, projectXXXX.zip): ").strip()
-    email = input("Введите e-mail для отправки формы (по умолчанию r@prororo.com): ").strip() or "r@prororo.com"
->>>>>>> 6197670a
 
     archive_name = _prompt("Введите имя архива в ./_workdir (например, projectXXXX.zip): ").strip()
     if not archive_name:
@@ -62,7 +38,6 @@
         print(f"❌ Архив не найден: {archive_path}")
         return
 
-<<<<<<< HEAD
     project_root = archive.unpack_archive(archive_path)
     if project_root is None:
         print("💥 Не удалось распаковать архив.")
@@ -121,12 +96,6 @@
         logger.ok(f"🎯 Detilda {version} — завершено успешно.")
     finally:
         logger.close()
-=======
-    try:
-        pipeline.run(archive_path, email)
-    except Exception as exc:
-        print(f"💥 Ошибка выполнения: {exc}")
->>>>>>> 6197670a
 
 
 if __name__ == "__main__":
