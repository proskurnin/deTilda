--- conflicted
+++ resolved
@@ -1,19 +1,15 @@
 # -*- coding: utf-8 -*-
-<<<<<<< HEAD
 """Cleaning helpers used by the refactored pipeline."""
 from __future__ import annotations
-=======
 """
 cleaners.py — полная реконфигурация проекта после экспорта из Tilda
 Detilda v4.9 unified: правила берутся из config/config.yaml.
 """
->>>>>>> 1f89fec7
 
 import json
 import re
 from dataclasses import dataclass
 from pathlib import Path
-<<<<<<< HEAD
 from typing import Any, Dict, List
 
 from core import logger
@@ -69,87 +65,6 @@
         if name in self._image_names or name in self._service_names:
             return True
         for pattern in self._patterns:
-=======
-from core import logger, config_loader
-
-
-# === Вспомогательные функции ===
-
-def _project_base_dir(project_root: Path) -> Path:
-    """Возвращает корень репозитория с конфигурацией."""
-    return project_root.parent.parent if project_root.parent.name == "_workdir" else project_root.parent
-
-
-def _collect_delete_patterns(images_cfg: dict) -> list[str]:
-    targets = []
-    block = images_cfg.get("delete_physical_files", {}) if isinstance(images_cfg, dict) else {}
-    for key in ("after_rename", "as_is"):
-        items = block.get(key, []) if isinstance(block, dict) else []
-        targets.extend(str(item) for item in (items or []))
-    return targets
-
-
-def _collect_service_deletions(service_cfg: dict) -> list[str]:
-    targets = []
-    block = service_cfg.get("scripts_to_delete", {}) if isinstance(service_cfg, dict) else {}
-    items = block.get("after_rename", []) if isinstance(block, dict) else []
-    targets.extend(str(item) for item in (items or []))
-    return targets
-
-
-def _load_rules(project_root: Path) -> dict:
-    """
-    Загружает правила удаления файлов из конфигов.
-    """
-    rules = {"images": [], "service": []}
-    try:
-        base_dir = _project_base_dir(project_root)
-        images_cfg = config_loader.get_rules_images(base_dir)
-        service_cfg = config_loader.get_rules_service_files(base_dir)
-
-        rules["images"] = _collect_delete_patterns(images_cfg)
-        rules["service"] = _collect_service_deletions(service_cfg)
-
-        logger.info(f"⚙️ Загружены правила удаления изображений: {len(rules['images'])}")
-        logger.info(f"⚙️ Загружены правила удаления сервисных файлов: {len(rules['service'])}")
-    except Exception as e:
-        logger.err(f"[cleaners] Ошибка загрузки правил: {e}")
-    return rules
-
-
-def _match_any_rule(filename: str, rules: list) -> bool:
-    """
-    Проверяет, совпадает ли имя файла с каким-либо правилом.
-    """
-    for rule in rules:
-        if isinstance(rule, str):
-            pattern = rule
-        elif isinstance(rule, dict):
-            pattern = rule.get("pattern") or rule.get("name")
-        else:
-            continue
-
-        try:
-            if re.search(pattern, filename, flags=re.I):
-                return True
-        except re.error:
-            continue
-    return False
-
-
-def _rename_tilda_files(project_root: Path) -> dict:
-    """
-    Переименовывает все файлы вида til* → ai*.
-    Возвращает словарь маппинга {старое: новое}.
-    """
-    rename_map = {}
-    for file in project_root.rglob("*"):
-        if not file.is_file():
-            continue
-        if file.name.startswith("til"):
-            new_name = "ai" + file.name[3:]
-            new_path = file.with_name(new_name)
->>>>>>> 1f89fec7
             try:
                 if re.search(pattern, rel_path, flags=re.IGNORECASE):
                     return True
