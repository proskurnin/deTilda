--- conflicted
+++ resolved
@@ -120,20 +120,12 @@
     after_rename:
       - "aida-stat-1.0.min.js"
       - "aida-forms-1.0.min.js"
-<<<<<<< HEAD
-      - "tilda-events-1.0.min.js"
-=======
       - "aida-fallback-1.0.min.js"
->>>>>>> 61f63b12
   scripts_to_remove_from_project:
     filenames:
       - "aida-stat-1.0.min.js"
       - "aida-forms-1.0.min.js"
-<<<<<<< HEAD
-      - "tilda-events-1.0.min.js"
-=======
       - "aida-fallback-1.0.min.js"
->>>>>>> 61f63b12
   protected_files_in_refs_update:
     files:
       - "form-handler.js"
